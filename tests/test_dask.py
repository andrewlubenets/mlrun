from pprint import pprint

<<<<<<< HEAD
from conftest import has_secrets, out_path, rundb_path, tag_test, verify_state
from mlrun import get_or_create_ctx, new_function, RunObject, NewRun
=======
from conftest import rundb_path, tag_test
from mlrun import new_function, NewRun
import pytest


has_dask = False
try:
    import dask  # noqa
    has_dask = True
except ImportError:
    pass

>>>>>>> 49fb9a87

def my_func(context, p1=1, p2='a-string'):
    print(f'Run: {context.name} (uid={context.uid})')
    print(f'Params: p1={p1}, p2={p2}\n')

    context.log_result('accuracy', p1 * 2)
    context.log_metric('loss', 7)
    context.log_artifact('chart', body='abc')
    return 'tst-me-{}'.format(context.iteration)


@pytest.mark.skipif(not has_dask, reason='missing dask')
def test_dask_local():
    spec = tag_test(NewRun(params={'p1': 3, 'p2': 'vv'}), 'test_dask_local')
<<<<<<< HEAD
    run = new_function(command='dask://', rundb=rundb_path).run(spec, handler=my_func)
    verify_state(run)
=======
    run = new_function(command='dask://', rundb=rundb_path).run(
        spec, handler=my_func)
>>>>>>> 49fb9a87
    pprint(run.to_dict())


@pytest.mark.skipif(not has_dask, reason='missing dask')
def test_dask_local_hyper():
    task = NewRun().with_hyper_params({'p1': [5, 2, 3]}, 'max.accuracy')
    spec = tag_test(task, 'test_dask_local_hyper')
    run = new_function(command='dask://').run(spec, handler=my_func)
<<<<<<< HEAD
    verify_state(run)
    assert len(run.status.iterations) == 3+1, 'hyper parameters test failed'
    pprint(run.to_dict())
=======
    pprint(run.to_dict())
>>>>>>> 49fb9a87
<|MERGE_RESOLUTION|>--- conflicted
+++ resolved
@@ -1,13 +1,9 @@
 from pprint import pprint
 
-<<<<<<< HEAD
-from conftest import has_secrets, out_path, rundb_path, tag_test, verify_state
-from mlrun import get_or_create_ctx, new_function, RunObject, NewRun
-=======
-from conftest import rundb_path, tag_test
-from mlrun import new_function, NewRun
 import pytest
 
+from conftest import rundb_path, tag_test, verify_state
+from mlrun import NewRun, new_function
 
 has_dask = False
 try:
@@ -16,7 +12,6 @@
 except ImportError:
     pass
 
->>>>>>> 49fb9a87
 
 def my_func(context, p1=1, p2='a-string'):
     print(f'Run: {context.name} (uid={context.uid})')
@@ -31,14 +26,9 @@
 @pytest.mark.skipif(not has_dask, reason='missing dask')
 def test_dask_local():
     spec = tag_test(NewRun(params={'p1': 3, 'p2': 'vv'}), 'test_dask_local')
-<<<<<<< HEAD
-    run = new_function(command='dask://', rundb=rundb_path).run(spec, handler=my_func)
-    verify_state(run)
-=======
     run = new_function(command='dask://', rundb=rundb_path).run(
         spec, handler=my_func)
->>>>>>> 49fb9a87
-    pprint(run.to_dict())
+    verify_state(run)
 
 
 @pytest.mark.skipif(not has_dask, reason='missing dask')
@@ -46,10 +36,6 @@
     task = NewRun().with_hyper_params({'p1': [5, 2, 3]}, 'max.accuracy')
     spec = tag_test(task, 'test_dask_local_hyper')
     run = new_function(command='dask://').run(spec, handler=my_func)
-<<<<<<< HEAD
     verify_state(run)
     assert len(run.status.iterations) == 3+1, 'hyper parameters test failed'
-    pprint(run.to_dict())
-=======
-    pprint(run.to_dict())
->>>>>>> 49fb9a87
+    pprint(run.to_dict())